--- conflicted
+++ resolved
@@ -6,11 +6,7 @@
 import numpy as np
 import pandas as pd
 import pytest
-<<<<<<< HEAD
-from metric_config_parser.experiment import Branch, BucketConfig, Experiment
-from metric_config_parser.metric import AnalysisBasis
-=======
->>>>>>> 33de27b5
+from metric_config_parser.experiment import Experiment, Branch, BucketConfig
 from mozanalysis.bayesian_stats.bayesian_bootstrap import get_bootstrap_samples
 from mozilla_nimbus_schemas.jetstream import AnalysisBasis
 
@@ -20,11 +16,8 @@
     Count,
     EmpiricalCDF,
     KernelDensityEstimate,
-<<<<<<< HEAD
     PerClientDAUImpact,
-=======
     PopulationRatio,
->>>>>>> 33de27b5
     StatisticResult,
     Sum,
     _make_grid,
@@ -44,15 +37,9 @@
         test_data = pd.DataFrame(
             {"branch": ["treatment"] * 10 + ["control"] * 10, "value": list(range(20))}
         )
-<<<<<<< HEAD
-        result = stat.transform(
+        results = stat.transform(
             test_data, "value", "control", None, AnalysisBasis.ENROLLMENTS, "all", 0
-        )
-=======
-        results = stat.transform(
-            test_data, "value", "control", None, AnalysisBasis.ENROLLMENTS, "all"
-        ).__root__
->>>>>>> 33de27b5
+        ).__root__
 
         branch_results = [r for r in results if r.comparison is None]
         treatment_result = [r for r in branch_results if r.branch == "treatment"][0]
@@ -102,17 +89,10 @@
                 "value": [False] * 7 + [True] * 3 + [False] * 5 + [True] * 5,
             }
         )
-<<<<<<< HEAD
-        result = stat.transform(
+        results = stat.transform(
             test_data, "value", "control", None, AnalysisBasis.ENROLLMENTS, "all", 0
-        )
-        branch_results = [r for r in result.data if r.comparison is None]
-=======
-        results = stat.transform(
-            test_data, "value", "control", None, AnalysisBasis.ENROLLMENTS, "all"
         ).__root__
         branch_results = [r for r in results if r.comparison is None]
->>>>>>> 33de27b5
         treatment_result = [r for r in branch_results if r.branch == "treatment"][0]
         control_result = [r for r in branch_results if r.branch == "control"][0]
         assert treatment_result.point < control_result.point
@@ -127,21 +107,12 @@
         test_data = pd.DataFrame(
             {"branch": ["treatment"] * 20 + ["control"] * 10, "value": list(range(30))}
         )
-<<<<<<< HEAD
-        result = stat.transform(
+        results = stat.transform(
             test_data, "identity", "control", None, AnalysisBasis.ENROLLMENTS, "all", 0
-        ).data
-        assert all(r.metric == "identity" for r in result)
-        assert [r.point for r in result if r.branch == "treatment"] == [20]
-        assert [r.point for r in result if r.branch == "control"] == [10]
-=======
-        results = stat.transform(
-            test_data, "identity", "control", None, AnalysisBasis.ENROLLMENTS, "all"
         ).__root__
         assert all(r.metric == "identity" for r in results)
         assert [r.point for r in results if r.branch == "treatment"] == [20]
         assert [r.point for r in results if r.branch == "control"] == [10]
->>>>>>> 33de27b5
 
     def test_sum_int(self):
         stat = Sum()
@@ -153,21 +124,12 @@
                 "value": treatment_values + control_values,
             }
         )
-<<<<<<< HEAD
-        result = stat.transform(
+        results = stat.transform(
             test_data, "value", "control", None, AnalysisBasis.ENROLLMENTS, "all", 0
-        ).data
-        assert all(r.metric == "value" for r in result)
-        assert [r.point for r in result if r.branch == "treatment"] == [5]
-        assert [r.point for r in result if r.branch == "control"] == [5]
-=======
-        results = stat.transform(
-            test_data, "value", "control", None, AnalysisBasis.ENROLLMENTS, "all"
         ).__root__
         assert all(r.metric == "value" for r in results)
         assert [r.point for r in results if r.branch == "treatment"] == [5]
         assert [r.point for r in results if r.branch == "control"] == [5]
->>>>>>> 33de27b5
 
     def test_sum_bool(self):
         stat = Sum()
@@ -179,21 +141,12 @@
                 "value": treatment_values + control_values,
             }
         )
-<<<<<<< HEAD
-        result = stat.transform(
+        results = stat.transform(
             test_data, "value", "control", None, AnalysisBasis.ENROLLMENTS, "all", 0
-        ).data
-        assert all(r.metric == "value" for r in result)
-        assert [r.point for r in result if r.branch == "treatment"] == [15]
-        assert [r.point for r in result if r.branch == "control"] == [5]
-=======
-        results = stat.transform(
-            test_data, "value", "control", None, AnalysisBasis.ENROLLMENTS, "all"
         ).__root__
         assert all(r.metric == "value" for r in results)
         assert [r.point for r in results if r.branch == "treatment"] == [15]
         assert [r.point for r in results if r.branch == "control"] == [5]
->>>>>>> 33de27b5
 
     def test_binomial_no_reference_branch(self, experiments):
         stat = Binomial()
@@ -208,13 +161,9 @@
                 + [True] * 5,
             }
         )
-<<<<<<< HEAD
-        result = stat.apply(test_data, "value", experiments[1], AnalysisBasis.ENROLLMENTS, "all", 0)
-=======
         results = stat.apply(
-            test_data, "value", experiments[1], AnalysisBasis.ENROLLMENTS, "all"
-        ).__root__
->>>>>>> 33de27b5
+            test_data, "value", experiments[1], AnalysisBasis.ENROLLMENTS, "all", 0
+        ).__root__
 
         branch_results = [r for r in results if r.comparison is None]
         treatment_result = [r for r in branch_results if r.branch == "treatment"][0]
@@ -275,47 +224,18 @@
 
     def test_kde(self, wine):
         stat = KernelDensityEstimate()
-<<<<<<< HEAD
-        result = stat.transform(wine, "ash", "*", None, AnalysisBasis.ENROLLMENTS, "all", 0).data
-        assert len(result) > 0
-=======
-        results = stat.transform(wine, "ash", "*", None, AnalysisBasis.ENROLLMENTS, "all").__root__
+        results = stat.transform(
+            wine, "ash", "*", None, AnalysisBasis.ENROLLMENTS, "all", 0
+        ).__root__
         assert len(results) > 0
->>>>>>> 33de27b5
 
     def test_kde_with_geom_zero(self, wine):
         wine = wine.copy()
         wine.loc[0, "ash"] = 0
         stat = KernelDensityEstimate(log_space=True)
-<<<<<<< HEAD
-        result = stat.transform(
+        results = stat.transform(
             wine, "ash", "*", None, AnalysisBasis.ENROLLMENTS, "all", 0
-        ).to_dict()["data"]
-        for r in result:
-            assert isinstance(r["point"], float)
-        df = pd.DataFrame(result).astype({"parameter": float})
-        assert df["parameter"].min() == 0
-
-    def test_ecdf(self, wine, experiments):
-        stat = EmpiricalCDF()
-        result = stat.transform(
-            wine, "ash", "*", experiments[0], AnalysisBasis.ENROLLMENTS, "all", 0
-        ).data
-        assert len(result) > 0
-
-        logstat = EmpiricalCDF(log_space=True)
-        result = logstat.transform(
-            wine, "ash", "*", experiments[0], AnalysisBasis.ENROLLMENTS, "all", 0
-        ).data
-        assert len(result) > 0
-
-        wine["ash"] = -wine["ash"]
-        result = logstat.transform(
-            wine, "ash", "*", experiments[0], AnalysisBasis.ENROLLMENTS, "all", 0
-        ).data
-        assert len(result) > 0
-=======
-        results = stat.transform(wine, "ash", "*", None, AnalysisBasis.ENROLLMENTS, "all").__root__
+        ).__root__
         for r in results:
             assert isinstance(r.point, float)
         df = pd.DataFrame([r.dict() for r in results])
@@ -324,22 +244,21 @@
     def test_ecdf(self, wine, experiments):
         stat = EmpiricalCDF()
         results = stat.transform(
-            wine, "ash", "*", experiments[0], AnalysisBasis.ENROLLMENTS, "all"
+            wine, "ash", "*", experiments[0], AnalysisBasis.ENROLLMENTS, "all", 0
         ).__root__
         assert len(results) > 0
 
         logstat = EmpiricalCDF(log_space=True)
         results = logstat.transform(
-            wine, "ash", "*", experiments[0], AnalysisBasis.ENROLLMENTS, "all"
+            wine, "ash", "*", experiments[0], AnalysisBasis.ENROLLMENTS, "all", 0
         ).__root__
         assert len(results) > 0
 
         wine["ash"] = -wine["ash"]
         results = logstat.transform(
-            wine, "ash", "*", experiments[0], AnalysisBasis.ENROLLMENTS, "all"
+            wine, "ash", "*", experiments[0], AnalysisBasis.ENROLLMENTS, "all", 0
         ).__root__
         assert len(results) > 0
->>>>>>> 33de27b5
 
         assert stat.name() == "empirical_cdf"
 
