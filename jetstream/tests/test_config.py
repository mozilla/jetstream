--- conflicted
+++ resolved
@@ -47,18 +47,7 @@
             ),
             None,
         )
-<<<<<<< HEAD
-        metric = next(
-            (
-                m
-                for m in config_definition.spec.metrics.definitions.values()
-                if m.data_source is not None
-            ),
-            None,
-        )
-=======
         metric = list(config_definition.spec.metrics.definitions.values())[3]
->>>>>>> 4d31f604
         platform = config_definition.platform
         assert ConfigLoader.get_data_source(metric.data_source.name, platform) is not None
 
