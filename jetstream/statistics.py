--- conflicted
+++ resolved
@@ -92,17 +92,13 @@
         for pre_treatment in self.pre_treatments:
             data = pre_treatment.apply(data, self.metric.name)
 
-<<<<<<< HEAD
-        return self.statistic.apply(
-            data, self.metric.name, experiment, analysis_basis, segment, total_enrolled_clients
-        )
-=======
             if self.metric.depends_on:
                 for upstream_metric in self.metric.depends_on:
                     data = pre_treatment.apply(data, upstream_metric.metric.name)
 
-        return self.statistic.apply(data, self.metric.name, experiment, analysis_basis, segment)
->>>>>>> 33de27b5
+        return self.statistic.apply(
+            data, self.metric.name, experiment, analysis_basis, segment, total_enrolled_clients
+        )
 
 
 class StatisticResult(StatisticSchema):
@@ -253,23 +249,17 @@
 
                 for ref_branch in ref_branch_list:
                     try:
-<<<<<<< HEAD
-                        statistic_result_collection.data += self.transform(
-                            df,
-                            metric,
-                            ref_branch,
-                            experiment,
-                            analysis_basis,
-                            segment,
-                            total_enrolled_clients,
-                        ).data
-=======
                         statistic_result_collection.__root__.extend(
                             self.transform(
-                                df, metric, ref_branch, experiment, analysis_basis, segment
+                                df,
+                                metric,
+                                ref_branch,
+                                experiment,
+                                analysis_basis,
+                                segment,
+                                total_enrolled_clients,
                             ).__root__
                         )
->>>>>>> 33de27b5
                     except Exception as e:
                         logger.exception(
                             f"Error while computing statistic {self.name()} "
