import copy
import logging
import math
import numbers
import re
from abc import ABC, abstractmethod
from decimal import Decimal
from inspect import isabstract
from typing import Any, Optional, Tuple

import attr
import mozanalysis.bayesian_stats.bayesian_bootstrap
import mozanalysis.bayesian_stats.binary
import mozanalysis.frequentist_stats.bootstrap
import mozanalysis.metrics
import numpy as np
import statsmodels.api as sm
from google.cloud import bigquery
from metric_config_parser import metric as parser_metric
from metric_config_parser.experiment import Experiment
from mozilla_nimbus_schemas.jetstream import AnalysisBasis
from mozilla_nimbus_schemas.jetstream import Statistic as StatisticSchema
from mozilla_nimbus_schemas.jetstream import Statistics as StatisticsSchema
from pandas import DataFrame, Series
from pydantic import validator
from statsmodels.distributions.empirical_distribution import ECDF

from .errors import StatisticComputationException
from .metric import Metric
from .pre_treatment import PreTreatment

logger = logging.getLogger(__name__)


@attr.s(auto_attribs=True)
class Summary:
    """Represents a metric with a statistical treatment."""

    metric: Metric
    statistic: "Statistic"
    pre_treatments: list[PreTreatment] = attr.Factory(list)

    @classmethod
    def from_config(
        cls, summary_config: parser_metric.Summary, analysis_period_length: Optional[int]
    ) -> "Summary":
        """Create a Jetstream-native Summary representation."""
        metric = Metric.from_metric_config(summary_config.metric)

        found = False
        for statistic in Statistic.__subclasses__():
            if statistic.name() == summary_config.statistic.name:
                found = True
                break

        if not found:
            raise ValueError(f"Statistic '{summary_config.statistic.name}' does not exist.")

        stats_params = copy.deepcopy(summary_config.statistic.params)

        pre_treatments = []
        for pre_treatment_conf in summary_config.pre_treatments:
            found = False
            for pre_treatment in PreTreatment.__subclasses__():
                if isabstract(pre_treatment):
                    continue
                if pre_treatment.name() == pre_treatment_conf.name:
                    found = True
                    # inject analysis_period_length from experiment
                    pre_treatment.analysis_period_length = analysis_period_length or 1

                    pre_treatments.append(pre_treatment.from_dict(pre_treatment_conf.args))

            if not found:
                raise ValueError(f"Could not find pre-treatment {pre_treatment_conf.name}.")

        return cls(
            metric=metric,
            statistic=statistic.from_dict(stats_params),
            pre_treatments=pre_treatments,
        )

    def run(
        self,
        data: DataFrame,
        experiment: Experiment,
        analysis_basis: AnalysisBasis,
        segment: str,
    ) -> "StatisticResultCollection":
        """Apply the statistic transformation for data related to the specified metric."""
        for pre_treatment in self.pre_treatments:
            data = pre_treatment.apply(data, self.metric.name)

            if self.metric.depends_on:
                for upstream_metric in self.metric.depends_on:
                    data = pre_treatment.apply(data, upstream_metric.metric.name)

        return self.statistic.apply(data, self.metric.name, experiment, analysis_basis, segment)


class StatisticResult(StatisticSchema):
    """
    Represents the resulting data after applying a statistic transformation
    to metric data.
    """

    _schema_version = 4

    @validator("ci_width", "point", "lower", "upper", allow_reuse=True)
    def check_number_fields(cls, v, values, field):
        if v is not None and not isinstance(v, numbers.Number):
            raise ValueError(f"Expected a number for {field.name}; got {repr(v)}")
        return v

    bq_schema = (
        bigquery.SchemaField("metric", "STRING"),
        bigquery.SchemaField("statistic", "STRING"),
        bigquery.SchemaField("parameter", "NUMERIC"),
        bigquery.SchemaField("branch", "STRING"),
        bigquery.SchemaField("comparison", "STRING"),
        bigquery.SchemaField("comparison_to_branch", "STRING"),
        bigquery.SchemaField("ci_width", "FLOAT64"),
        bigquery.SchemaField("point", "FLOAT64"),
        bigquery.SchemaField("lower", "FLOAT64"),
        bigquery.SchemaField("upper", "FLOAT64"),
        bigquery.SchemaField("segment", "STRING"),
        bigquery.SchemaField("analysis_basis", "STRING"),
    )

    # we want a class method that is also a property
    # - this is supported in python 3.9 and 3.10 but
    #   is *deprecated in python 3.11*
    # - mypy does not support this stacking of decorators
    #   so we ignore it here
    @classmethod  # type: ignore[misc]
    @property
    def SCHEMA_VERSION(cls) -> int:
        return cls._schema_version


class StatisticResultCollection(StatisticsSchema):
    """
    Represents a set of statistics result data.
    """

    __root__: list[StatisticResult] = []

    @validator("*")
    def normalize_decimal(cls, v):
        if isinstance(v, Decimal):
            return str(round(v, 6).normalize())
        return v

    @validator("*")
    def suppress_infinites(cls, v):
        if not isinstance(v, float) or math.isfinite(v):
            return v
        return None

    def set_segment(self, segment: str) -> "StatisticResultCollection":
        """Sets the `segment` field in-place on all children."""
        for result in self.__root__:
            result.segment = segment
        return self

    def set_analysis_basis(self, analysis_basis: AnalysisBasis) -> "StatisticResultCollection":
        """Sets the `analysis_basis` field in-place on all children."""
        for result in self.__root__:
            result.analysis_basis = analysis_basis.value
        return self


@attr.s(auto_attribs=True)
class Statistic(ABC):
    """
    Abstract representation of a statistic.

    A statistic is a transformation that accepts a table of per-client aggregates and
    returns a table representing a summary of the aggregates with respect to the branches
    of the experiment.
    """

    @classmethod
    def name(cls):
        """Return snake-cased name of the statistic."""
        # https://stackoverflow.com/a/1176023
        name = re.sub("(.)([A-Z][a-z]+)", r"\1_\2", cls.__name__)
        return re.sub("([a-z0-9])([A-Z])", r"\1_\2", name).lower()

    def apply(
        self,
        df: DataFrame,
        metric: str,
        experiment: Experiment,
        analysis_basis: AnalysisBasis,
        segment: str,
    ) -> "StatisticResultCollection":
        """
        Run statistic on data provided by a DataFrame and return a collection
        of statistic results.
        """

        statistic_result_collection = StatisticResultCollection.parse_obj([])

        if metric in df:
            branch_list = df.branch.unique()
            reference_branch = experiment.reference_branch
            if reference_branch and reference_branch not in branch_list:
                logger.warning(
                    f"Branch {reference_branch} not in {branch_list} for {self.name()}.",
                    extra={
                        "experiment": experiment.normandy_slug,
                        "metric": metric,
                        "statistic": self.name(),
                        "analysis_basis": analysis_basis.value,
                        "segment": segment,
                    },
                )
            else:
                if reference_branch is None:
                    ref_branch_list = branch_list
                else:
                    ref_branch_list = [reference_branch]

                for ref_branch in ref_branch_list:
                    try:
                        statistic_result_collection.__root__.extend(
                            self.transform(
                                df, metric, ref_branch, experiment, analysis_basis, segment
                            ).__root__
                        )
                    except Exception as e:
                        logger.exception(
                            f"Error while computing statistic {self.name()} "
                            + f"for metric {metric}: {e}",
                            exc_info=StatisticComputationException(
                                f"Error while computing statistic {self.name()} "
                                + f"for metric {metric}: {e}"
                            ),
                            extra={
                                "experiment": experiment.normandy_slug,
                                "metric": metric,
                                "statistic": self.name(),
                                "analysis_basis": analysis_basis.value,
                                "segment": segment,
                            },
                        )

                    df = df[df.branch != ref_branch]

        return statistic_result_collection

    @abstractmethod
    def transform(
        self,
        df: DataFrame,
        metric: str,
        reference_branch: str,
        experiment: Experiment,
        analysis_basis: AnalysisBasis,
        segment: str,
    ) -> "StatisticResultCollection":
        return NotImplemented

    @classmethod
    def from_dict(cls, config_dict: dict[str, Any]):
        """Create a class instance with the specified config parameters."""
        return cls(**config_dict)  # type: ignore


def _extract_ci(
    series: Series, quantile: float, threshold: float = 1e-5
) -> Tuple[Optional[float], Optional[float]]:
    # floating point arithmetic was a mistake
    lower_index, upper_index = None, None
    low_quantile, high_quantile = quantile, 1 - quantile
    for i in series.index:
        try:
            f = float(i)
        except ValueError:
            continue
        if abs(f - low_quantile) < threshold:
            lower_index = i
        if abs(f - high_quantile) < threshold:
            upper_index = i
    return (
        series[lower_index] if lower_index else None,
        series[upper_index] if upper_index else None,
    )


def flatten_simple_compare_branches_result(
    *,
    ma_result: dict,
    metric_name: str,
    statistic_name: str,
    reference_branch: str,
    ci_width: float,
) -> StatisticResultCollection:
    critical_point = (1 - ci_width) / 2
    statlist = []
    for branch, branch_result in ma_result["individual"].items():
        lower, upper = _extract_ci(branch_result, critical_point)
        statlist.append(
            StatisticResult(
                metric=metric_name,
                statistic=statistic_name,
                parameter=None,
                branch=branch,
                ci_width=ci_width,
                point=branch_result["mean"],
                lower=lower,
                upper=upper,
            )
        )

    for branch, branch_result in ma_result["comparative"].items():
        lower_abs, upper_abs = _extract_ci(branch_result["abs_uplift"], critical_point)
        statlist.append(
            StatisticResult(
                metric=metric_name,
                statistic=statistic_name,
                parameter=None,
                branch=branch,
                comparison="difference",
                comparison_to_branch=reference_branch,
                ci_width=ci_width,
                point=branch_result["abs_uplift"]["exp"],
                lower=lower_abs,
                upper=upper_abs,
            )
        )

        lower_rel, upper_rel = _extract_ci(branch_result["rel_uplift"], critical_point)
        statlist.append(
            StatisticResult(
                metric=metric_name,
                statistic=statistic_name,
                parameter=None,
                branch=branch,
                comparison="relative_uplift",
                comparison_to_branch=reference_branch,
                ci_width=ci_width,
                point=branch_result["rel_uplift"]["exp"],
                lower=lower_rel,
                upper=upper_rel,
            )
        )

    return StatisticResultCollection.parse_obj(statlist)


@attr.s(auto_attribs=True)
class BootstrapMean(Statistic):
    num_samples: int = 10000
    drop_highest: float = 0.005
    confidence_interval: float = 0.95

    def transform(
        self,
        df: DataFrame,
        metric: str,
        reference_branch: str,
        experiment: Experiment,
        analysis_basis: AnalysisBasis,
        segment: str,
    ) -> StatisticResultCollection:
        critical_point = (1 - self.confidence_interval) / 2
        summary_quantiles = (critical_point, 1 - critical_point)

        ma_result = mozanalysis.bayesian_stats.bayesian_bootstrap.compare_branches(
            df,
            col_label=metric,
            ref_branch_label=reference_branch,
            num_samples=self.num_samples,
            individual_summary_quantiles=summary_quantiles,
            threshold_quantile=1 - self.drop_highest,
        )

        return flatten_simple_compare_branches_result(
            ma_result=ma_result,
            metric_name=metric,
            statistic_name="mean",
            reference_branch=reference_branch,
            ci_width=self.confidence_interval,
        )


@attr.s(auto_attribs=True)
class Binomial(Statistic):
    confidence_interval: float = 0.95

    def transform(
        self,
        df: DataFrame,
        metric: str,
        reference_branch: str,
        experiment: Experiment,
        analysis_basis: AnalysisBasis,
        segment: str,
    ) -> StatisticResultCollection:
        critical_point = (1 - self.confidence_interval) / 2
        summary_quantiles = (critical_point, 1 - critical_point)

        ma_result = mozanalysis.bayesian_stats.binary.compare_branches(
            df,
            col_label=metric,
            ref_branch_label=reference_branch,
            individual_summary_quantiles=summary_quantiles,
            comparative_summary_quantiles=summary_quantiles,
        )

        return flatten_simple_compare_branches_result(
            ma_result=ma_result,
            metric_name=metric,
            statistic_name="binomial",
            reference_branch=reference_branch,
            ci_width=self.confidence_interval,
        )


@attr.s(auto_attribs=True)
class Deciles(Statistic):
    confidence_interval: float = 0.95
    num_samples: int = 10000

    @staticmethod
    def _decilize(arr):
        deciles = np.arange(1, 10) * 0.1
        arr_quantiles = np.quantile(arr, deciles)

        arr_dict = {
            f"{label:.1}": arr_quantile for label, arr_quantile in zip(deciles, arr_quantiles)
        }
        return arr_dict

    def transform(
        self,
        df: DataFrame,
        metric: str,
        reference_branch: str,
        experiment: Experiment,
        analysis_basis: AnalysisBasis,
        segment: str,
    ) -> StatisticResultCollection:
        stats_results = StatisticResultCollection.parse_obj([])

        critical_point = (1 - self.confidence_interval) / 2
        summary_quantiles = (critical_point, 1 - critical_point)

        ma_result = mozanalysis.frequentist_stats.bootstrap.compare_branches(
            df,
            stat_fn=self._decilize,
            col_label=metric,
            ref_branch_label=reference_branch,
            num_samples=self.num_samples,
            individual_summary_quantiles=summary_quantiles,
            comparative_summary_quantiles=summary_quantiles,
        )

        for branch, branch_result in ma_result["individual"].items():
            for param, decile_result in branch_result.iterrows():
                lower, upper = _extract_ci(decile_result, critical_point)
                stats_results.__root__.append(
                    StatisticResult(
                        metric=metric,
                        statistic="deciles",
                        parameter=param,
                        branch=branch,
                        ci_width=self.confidence_interval,
                        point=decile_result["mean"],
                        lower=lower,
                        upper=upper,
                        analysis_basis=analysis_basis,
                        segment=segment,
                    )
                )

        for branch, branch_result in ma_result["comparative"].items():
            abs_uplift = branch_result["abs_uplift"]
            for param, decile_result in abs_uplift.iterrows():
                lower_abs, upper_abs = _extract_ci(decile_result, critical_point)
                stats_results.__root__.append(
                    StatisticResult(
                        metric=metric,
                        statistic="deciles",
                        parameter=param,
                        branch=branch,
                        comparison="difference",
                        comparison_to_branch=reference_branch,
                        ci_width=self.confidence_interval,
                        point=decile_result["exp"],
                        lower=lower_abs,
                        upper=upper_abs,
                        analysis_basis=analysis_basis,
                        segment=segment,
                    )
                )

            rel_uplift = branch_result["rel_uplift"]
            for param, decile_result in rel_uplift.iterrows():
                lower_rel, upper_rel = _extract_ci(decile_result, critical_point)
                stats_results.__root__.append(
                    StatisticResult(
                        metric=metric,
                        statistic="deciles",
                        parameter=param,
                        branch=branch,
                        comparison="relative_uplift",
                        comparison_to_branch=reference_branch,
                        ci_width=self.confidence_interval,
                        point=decile_result["exp"],
                        lower=lower_rel,
                        upper=upper_rel,
                        analysis_basis=analysis_basis,
                        segment=segment,
                    )
                )

        return stats_results


class Count(Statistic):
    def apply(
        self,
        df: DataFrame,
        metric: str,
        experiment: Experiment,
        analysis_basis: AnalysisBasis,
        segment: str,
    ):
        return self.transform(
            df,
            metric,
            experiment.reference_branch or "control",
            experiment.normandy_slug,
            analysis_basis,
            segment,
        )

    def transform(
        self,
        df: DataFrame,
        metric: str,
        reference_branch: str,
        experiment: Experiment,
        analysis_basis: AnalysisBasis,
        segment: str,
    ) -> StatisticResultCollection:
        results = []
        counts = df.groupby("branch").size()
        for branch, n in counts.items():
            results.append(
                StatisticResult(
                    metric=metric,
                    statistic="count",
                    parameter=None,
                    branch=branch,
                    comparison=None,
                    comparison_to_branch=None,
                    ci_width=None,
                    point=n,
                    lower=None,
                    upper=None,
                    analysis_basis=analysis_basis,
                    segment=segment,
                )
            )
        return StatisticResultCollection.parse_obj(results)


class Sum(Statistic):
    def apply(
        self,
        df: DataFrame,
        metric: str,
        experiment: Experiment,
        analysis_basis: AnalysisBasis,
        segment: str,
    ):
        return self.transform(
            df,
            metric,
            experiment.reference_branch or "control",
            experiment.normandy_slug,
            analysis_basis,
            segment,
        )

    def transform(
        self,
        df: DataFrame,
        metric: str,
        reference_branch: str,
        experiment: Experiment,
        analysis_basis: AnalysisBasis,
        segment: str,
    ) -> StatisticResultCollection:
        results = []
        sums = df.groupby("branch")[metric].sum()
        for branch, x in sums.items():
            results.append(
                StatisticResult(
                    metric=metric,
                    statistic="sum",
                    parameter=None,
                    branch=branch,
                    comparison=None,
                    comparison_to_branch=None,
                    ci_width=None,
                    point=float(x),  # Potential loss of precision here.
                    lower=None,
                    upper=None,
                    analysis_basis=analysis_basis,
                    segment=segment,
                )
            )
        return StatisticResultCollection.parse_obj(results)


@attr.s(auto_attribs=True)
class MakeGridResult:
    grid: np.ndarray
    geometric: bool
    message: Optional[str]


def _make_grid(values: Series, size: int, attempt_geometric: bool) -> MakeGridResult:
    start, stop = values.min(), values.max()
    message = None
    geometric = attempt_geometric
    if geometric and (start < 0 or stop <= 0):
        message = (
            "Refusing to create a geometric grid for a series with negative or all-zero values"
        )
        geometric = False
    if geometric and start == 0:
        start = values.drop_duplicates().nsmallest(2).iloc[1]
        assert start != 0
    f: Any = np.geomspace if geometric else np.linspace
    return MakeGridResult(
        grid=f(start, stop, size),
        geometric=geometric,
        message=message,
    )


@attr.s(auto_attribs=True)
class KernelDensityEstimate(Statistic):
    bandwidth: str = "normal_reference"
    adjust: float = 1.0
    kernel: str = "gau"
    grid_size: int = 256
    log_space: bool = False

    def transform(
        self,
        df: DataFrame,
        metric: str,
        reference_branch: str,
        experiment: Experiment,
        analysis_basis: AnalysisBasis,
        segment: str,
    ) -> StatisticResultCollection:
        results = []
        for branch, group in df.groupby("branch"):
            kde = sm.nonparametric.KDEUnivariate(group[metric])
            kde.fit(bw=self.bandwidth, adjust=self.adjust, kernel=self.kernel)
            grid = _make_grid(group[metric], self.grid_size, self.log_space)
            if grid.message:
                logger.warning(
                    f"KernelDensityEstimate for metric {metric}, branch {branch}: {grid.message}",
                    extra={
                        "experiment": experiment.normandy_slug,
                        "metric": metric,
                        "statistic": self.name(),
                        "analysis_basis": analysis_basis.value,
                        "segment": segment,
                    },
                )
            result = kde.evaluate(grid.grid)
            if group[metric].min() == 0 and grid.geometric:
                results.append(
                    StatisticResult(
                        metric=metric,
                        statistic="kernel_density_estimate",
                        parameter=0,
                        branch=branch,
                        comparison=None,
                        comparison_to_branch=None,
                        ci_width=None,
                        point=kde.evaluate(0)[0],
                        lower=None,
                        upper=None,
                        analysis_basis=analysis_basis,
                        segment=segment,
                    )
                )
            for x, y in zip(grid.grid, result):
                results.append(
                    StatisticResult(
                        metric=metric,
                        statistic="kernel_density_estimate",
                        parameter=x,
                        branch=branch,
                        comparison=None,
                        comparison_to_branch=None,
                        ci_width=None,
                        point=y,
                        lower=None,
                        upper=None,
                        analysis_basis=analysis_basis,
                        segment=segment,
                    )
                )
        return StatisticResultCollection.parse_obj(results)


@attr.s(auto_attribs=True)
class EmpiricalCDF(Statistic):
    log_space: bool = False
    grid_size: int = 256

    def transform(
        self,
        df: DataFrame,
        metric: str,
        reference_branch: str,
        experiment: Experiment,
        analysis_basis: AnalysisBasis,
        segment: str,
    ) -> StatisticResultCollection:
        results = []
        for branch, group in df.groupby("branch"):
            f = ECDF(group[metric])
            grid = _make_grid(group[metric], self.grid_size, self.log_space)
            if grid.message:
                logger.warning(
                    f"EmpiricalCDF for metric {metric}, branch {branch}: {grid.message}",
                    extra={
                        "experiment": experiment.normandy_slug,
                        "metric": metric,
                        "statistic": self.name(),
                        "analysis_basis": analysis_basis.value,
                        "segment": segment,
                    },
                )
            if group[metric].min() == 0 and grid.geometric:
                results.append(
                    StatisticResult(
                        metric=metric,
                        statistic="empirical_cdf",
                        parameter=0,
                        branch=branch,
                        comparison=None,
                        comparison_to_branch=None,
                        ci_width=None,
                        point=f(0),
                        lower=None,
                        upper=None,
                        analysis_basis=analysis_basis,
                        segment=segment,
                    )
                )
            cdf = f(grid.grid)
            for x, y in zip(grid.grid, cdf):
                results.append(
                    StatisticResult(
                        metric=metric,
                        statistic="empirical_cdf",
                        parameter=x,
                        branch=branch,
                        comparison=None,
                        comparison_to_branch=None,
                        ci_width=None,
                        point=y,
                        lower=None,
                        upper=None,
                        analysis_basis=analysis_basis,
                        segment=segment,
                    )
                )
<<<<<<< HEAD
        return StatisticResultCollection.parse_obj(results)
=======
        return StatisticResultCollection(results)


@attr.s(auto_attribs=True)
class PopulationRatio(Statistic):
    numerator: str
    denominator: str
    confidence_interval: float = 0.95
    drop_highest: float = 0.005
    num_samples: int = 10000

    def transform(
        self,
        df: DataFrame,
        metric: str,
        reference_branch: str,
        experiment: Experiment,
        analysis_basis: parser_metric.AnalysisBasis,
        segment: str,
    ) -> StatisticResultCollection:
        critical_point = (1 - self.confidence_interval) / 2
        summary_quantiles = (critical_point, 1 - critical_point)

        ma_result = mozanalysis.frequentist_stats.bootstrap.compare_branches(
            df,
            col_label=[self.numerator, self.denominator],
            ref_branch_label=reference_branch,
            stat_fn=lambda data: {np.mean(data[:, 0]) / np.mean(data[:, 1])},
            num_samples=self.num_samples,
            individual_summary_quantiles=summary_quantiles,
            threshold_quantile=1 - self.drop_highest,
        )

        return flatten_simple_compare_branches_result(
            ma_result=ma_result,
            metric_name=metric,
            statistic_name="population_ratio",
            reference_branch=reference_branch,
            ci_width=self.confidence_interval,
        )
>>>>>>> edc88335
<|MERGE_RESOLUTION|>--- conflicted
+++ resolved
@@ -780,10 +780,7 @@
                         segment=segment,
                     )
                 )
-<<<<<<< HEAD
         return StatisticResultCollection.parse_obj(results)
-=======
-        return StatisticResultCollection(results)
 
 
 @attr.s(auto_attribs=True)
@@ -800,7 +797,7 @@
         metric: str,
         reference_branch: str,
         experiment: Experiment,
-        analysis_basis: parser_metric.AnalysisBasis,
+        analysis_basis: AnalysisBasis,
         segment: str,
     ) -> StatisticResultCollection:
         critical_point = (1 - self.confidence_interval) / 2
@@ -822,5 +819,4 @@
             statistic_name="population_ratio",
             reference_branch=reference_branch,
             ci_width=self.confidence_interval,
-        )
->>>>>>> edc88335
+        )