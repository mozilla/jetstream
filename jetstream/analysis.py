--- conflicted
+++ resolved
@@ -673,35 +673,8 @@
         result_futures = client.compute(results)
         client.gather(result_futures)  # block until futures have finished
 
-<<<<<<< HEAD
-    def ensure_enrollments(self, current_date: datetime) -> None:
-        """Ensure that enrollment tables for experiment are up-to-date or re-create."""
-        if (
-            hasattr(self.config.experiment, "is_enrollment_paused")
-            and not self.config.experiment.is_enrollment_paused
-        ):
-            logger.info(f"Enrollment not complete for {self.config.experiment.normandy_slug}")
-            raise errors.EnrollmentNotCompleteException(self.config.experiment.normandy_slug)
-
-        time_limits = self._get_timelimits_if_ready(AnalysisPeriod.DAY, current_date)
-
-        if time_limits is None:
-            logger.info(
-                "Skipping enrollments for %s; not ready", self.config.experiment.normandy_slug
-            )
-            return
-
-        if self.config.experiment.start_date is None:
-            raise errors.NoStartDateException(self.config.experiment.normandy_slug)
-
-        normalized_slug = bq_normalize_name(self.config.experiment.normandy_slug)
-        enrollments_table = f"enrollments_{normalized_slug}"
-
-        logger.info(f"Create {enrollments_table}")
-=======
     def enrollments_query(self, time_limits: TimeLimits) -> str:
         """Returns the enrollments SQL query."""
->>>>>>> a832a590
         exp = mozanalysis.experiment.Experiment(
             experiment_slug=self.config.experiment.normandy_slug,
             start_date=self.config.experiment.start_date.strftime("%Y-%m-%d"),
