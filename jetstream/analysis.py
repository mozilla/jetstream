--- conflicted
+++ resolved
@@ -716,12 +716,8 @@
                             segment,
                             analysis_basis,
                             analysis_length_dates,
-<<<<<<< HEAD
                             total_enrolled_clients,
-                        ).to_dict()["data"]
-=======
                         ).dict()["__root__"]
->>>>>>> 33de27b5
 
                     segment_results.__root__ += self.counts(
                         segment_data, segment, analysis_basis
