[build-system]
requires = ["setuptools>=64"]
build-backend = "setuptools.build_meta"

[project]
name= "mozilla-jetstream"
# This project does not issue regular releases, only when there
# are changes that would be meaningful to our (few) dependents.
<<<<<<< HEAD
version="2025.6.1"
=======
version="2025.7.1"
>>>>>>> fb3f7415
authors=[{name = "Mozilla Corporation", email="fx-data-dev@mozilla.org"}]
description="Runs a thing that analyzes experiments"
readme = "README.md"
requires-python=">=3.10,<3.11"
dependencies=[
    "attrs",
    "cattrs",
    "Click",
    "dask[distributed]",
    "db-dtypes",
    "GitPython",
    "google-cloud-artifact-registry",
    "google-cloud-bigquery",
    "google-cloud-bigquery-storage",
    "google-cloud-container",
    "google-cloud-storage",
    "grpcio",  # https://github.com/googleapis/google-cloud-python/issues/6259
    "jinja2",
    "mozanalysis",
    "mozilla-metric-config-parser",
    "mozilla-nimbus-schemas",
    "pyarrow",
    "pytz",
    "PyYAML",
    "requests",
    "scikit-learn",
    "smart_open[gcs]",
    "statsmodels",
    "toml",
]

[project.scripts]
jetstream = "jetstream.cli:cli"

[project.urls]
Repository = "https://github.com/mozilla/jetstream"
Documentation = "https://experimenter.info/deep-dives/jetstream/overview"

[project.optional-dependencies]
testing = [
    "coverage",
    "jsonschema",
    "mypy",
    "pytest",
    "pytest-cov",
    "pytest-ruff",
    "ruff",
    "tox",
    "types-futures",
    "types-protobuf",
    "types-pytz",
    "types-PyYAML",
    "types-requests",
    "types-setuptools",
    "types-six",
    "types-toml",
]

[tool.setuptools]
packages = [
    "jetstream",
    "jetstream.diagnostics",
    "jetstream.logging",
    "jetstream.tests",
    "jetstream.tests.integration",
    "jetstream.workflows",
]

[tool]
[tool.setuptools.package-data]
jetstream = ["../platform_config.toml"]
"jetstream.tests" = ["data/*"]
"jetstream.workflows" = ["*.yaml"]

# [tool.setuptools_scm]

[tool.ruff]
line-length=100
exclude = [".git","__pycache__"]
target-version = "py310"

[tool.ruff.lint]
ignore= ["E741", "RUF005", "RUF012", "SIM105"]
select = [
    "B",    # flake8-bugbear
    "C4",   # flake8-comprehensions
    "E",    # pycodestyle
    "F",    # Pyflakes
    "I",    # isort
    "PT",   # flake8-pytest-style
    "Q",    # flake8-quotes
    "RUF",  # Ruff-specific rules
    "SIM",  # flake8-simplify
    "TC",   # flake8-type-checking
    "TID",  # flake8-tidy-imports
    "UP",   # pyupgrade
    "W",    # pycodestyle
]<|MERGE_RESOLUTION|>--- conflicted
+++ resolved
@@ -6,11 +6,7 @@
 name= "mozilla-jetstream"
 # This project does not issue regular releases, only when there
 # are changes that would be meaningful to our (few) dependents.
-<<<<<<< HEAD
-version="2025.6.1"
-=======
-version="2025.7.1"
->>>>>>> fb3f7415
+version="2025.7.2"
 authors=[{name = "Mozilla Corporation", email="fx-data-dev@mozilla.org"}]
 description="Runs a thing that analyzes experiments"
 readme = "README.md"
